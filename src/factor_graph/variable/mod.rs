//! The internal representation of a factor graph's optimizable variable.

use std::cell::RefCell;
use std::ops::Range;
use std::rc::Rc;

pub mod landmark_variable_2d;
pub mod vehicle_variable_2d;

pub mod landmark_variable_3d;
pub mod vehicle_variable_3d;

#[derive(Debug, Eq, PartialEq)]
pub enum FixedType {
    Fixed,
    NonFixed(Range<usize>),
}


/// Representation of an optimizable vehicle variable.
#[derive(Debug)]
pub struct VehicleVariable2D {
    pub id: usize,
    pub pose: Rc<RefCell<[f64; 3]>>,
    pub fixed_type: FixedType,
}

/// Representation of an optimizable landmark variable.
#[derive(Debug)]
pub struct LandmarkVariable2D {
    pub id: usize,
    pub position: Rc<RefCell<[f64; 2]>>,
    pub fixed_type: FixedType,
}

/// Representation of an optimizable vehicle variable.
#[derive(Debug)]
pub struct VehicleVariable3D {
    pub id: usize,
    pub pose: Rc<RefCell<[f64; 7]>>,
    pub fixed_type: FixedType,
}

/// Representation of an optimizable landmark variable.
#[derive(Debug)]
pub struct LandmarkVariable3D {
    pub id: usize,
    pub pose: Rc<RefCell<[f64; 3]>>,
    pub fixed_type: FixedType,
}

use std::cell::RefCell;
use std::rc::Rc;

#[derive(Debug, Eq, PartialEq)]
pub enum FixedType {
    Fixed,
    NonFixed(Range<usize>),
}


/// Representation of an optimizable vehicle variable.
#[derive(Debug)]
pub struct VehicleVariable2D {
    id: usize,
    pose: Rc<RefCell<[f64; 3]>>,
    fixed_type: FixedType,
}

/// Representation of an optimizable landmark variable.
#[derive(Debug)]
pub struct LandmarkVariable2D {
    id: usize,
    position: Rc<RefCell<[f64; 2]>>,
    fixed_type: FixedType,
}

/// Representation of an optimizable vehicle variable.
#[derive(Debug)]
pub struct VehicleVariable3D {
    id: usize,
    pose: Rc<RefCell<[f64; 7]>>,
    fixed_type: FixedType,
}

/// Representation of an optimizable landmark variable.
#[derive(Debug)]
pub struct LandmarkVariable3D {
    id: usize,
    pose: Rc<RefCell<[f64; 3]>>,
    fixed_type: FixedType,

}




impl VehicleVariable2D {
    /// Returns a new variable from a 2D pose, a given ID and whether the variable is fixed.
    pub fn new(id: usize, x: f64, y: f64, phi: f64, fixed_type: FixedType) -> Self {
        VehicleVariable2D {
            id,
            pose: Rc::new(RefCell::new([x, y, phi])),
            fixed_type,

        }
    }
}

impl LandmarkVariable2D {
    /// Returns a new variable from a 2D position, a given ID and whether the variable is fixed.
    pub fn new(id: usize, x: f64, y: f64, fixed_type: FixedType) -> Self {
        LandmarkVariable2D {
            id,
            position: Rc::new(RefCell::new([x, y])),
            fixed_type,
        }
    }
}

impl VehicleVariable3D {
    /// Returns a new variable from a 3D pose, a given ID and whether the variable is fixed.
    pub fn new(id: usize, x: f64, y: f64, z: f64, rot_x: f64, rot_y: f64, rot_z: f64, rot_w: f64, fixed_type: FixedType) -> Self {
        VehicleVariable3D {
            id,
            pose: Rc::new(RefCell::new([x, y, z, rot_x, rot_y, rot_z, rot_w])),
            fixed_type,
        }
    }
}

impl LandmarkVariable3D {
    /// Returns a new variable from a 3D position, a given ID and whether the variable is fixed.
    pub fn new(id: usize, x: f64, y: f64, z: f64, fixed_type: FixedType) -> Self {
        LandmarkVariable3D {
            id,
            pose: Rc::new(RefCell::new([x, y, z])),
            fixed_type,
        }
    }
}
/// Enum representing a supported variable type.
#[derive(Debug, PartialEq)]
pub enum Variable {
    /// Vehicle pose (position and rotation) in 2D.
    Vehicle2D(VehicleVariable2D),
    /// Landmark position in 2D.
    Landmark2D(LandmarkVariable2D),
    /// Vehicle pose (position and rotation) in 3D.
    Vehicle3D(VehicleVariable3D),
    /// Landmark position in 3D.
<<<<<<< HEAD
    Landmark3D(LandmarkVariable3D),
}

impl VehicleVariable2D {
    /// Returns a new variable from a 2D pose, a given ID and whether the variable is fixed.
    pub fn new(id: usize, x: f64, y: f64, phi: f64, fixed: bool, optional_range: Option<Range<usize>>) -> Self {
        VehicleVariable2D {
            id,
            pose: Rc::new(RefCell::new([x, y, phi])),
            fixed_type: if fixed { FixedType::Fixed } else { FixedType::NonFixed(optional_range.unwrap()) }
        }
    }
}
impl LandmarkVariable2D {
    /// Returns a new variable from a 2D position, a given ID and whether the variable is fixed.
    pub fn new(id: usize, x: f64, y: f64, fixed: bool, optional_range: Option<Range<usize>>) -> Self {
        LandmarkVariable2D {
            id,
            position: Rc::new(RefCell::new([x, y])),
            fixed_type: if fixed { FixedType::Fixed } else { FixedType::NonFixed(optional_range.unwrap()) }
        }
    }
}

impl VehicleVariable3D {
    /// Returns a new variable from a 3D pose, a given ID and whether the variable is fixed.
    pub fn new(id: usize, x: f64, y: f64, z: f64, rot_x: f64, rot_y: f64, rot_z: f64, rot_w: f64, fixed: bool, optional_range: Option<Range<usize>>) -> Self {
        VehicleVariable3D {
            id,
            pose: Rc::new(RefCell::new([x, y, z, rot_x, rot_y, rot_z, rot_w])),
            fixed_type: if fixed { FixedType::Fixed } else { FixedType::NonFixed(optional_range.unwrap()) }
        }
    }
}

impl LandmarkVariable3D {
    /// Returns a new variable from a 3D position, a given ID and whether the variable is fixed.
    pub fn new(id: usize, x: f64, y: f64, z: f64, fixed: bool, optional_range: Option<Range<usize>>) -> Self {
        LandmarkVariable3D {
            id,
            pose: Rc::new(RefCell::new([x, y, z])),
            fixed_type: if fixed { FixedType::Fixed } else { FixedType::NonFixed(optional_range.unwrap()) }
        }
=======
    Landmark3D,
}


/// Trait with expected functions that all variables should implement.
pub trait Variable<'a>: fmt::Debug {
    /// The variable's ID. Should not change.
    fn get_id(&self) -> usize;
    /// The variable's type. Should not change.
    fn get_type(&self) -> VariableType;
    /// The variable's pose or position. May be subject to change, unless the variable is fixed.
    ///
    /// Content for 2D vehicle variables: vec![position_x, position_y, rotation]
    ///
    /// Content for 2D landmark variables: vec![position_x, position_y]
    ///
    /// Content for 3D vehicle variables: vec![position_x, position_y, position_z, rotation_quaternion_x, rotation_quaternion_y, rotation_quaternion_z, rotation_quaternion_w]
    ///
    /// Content for 3D landmark variables: vec![position_x, position_y, position_z]
    fn get_content(&self) -> Vec<f64>;
    /// Whether the variable is fixed or not. Fixed variables' poses are not subject to change whereas non fixed variables allow for an index range in H and b
    fn get_fixed_type(&self) -> &FixedType;
    /// Sets a new variable pose.
    fn set_content(&self, update: Vec<f64>);
}


impl Variable<'_> for VehicleVariable3D {
    fn get_id(&self) -> usize {
        self.id
    }

    fn get_type(&self) -> VariableType {
        VariableType::Vehicle3D
    }

    fn get_content(&self) -> Vec<f64> {
        (*self.pose.borrow_mut()).to_vec()
    }

    fn get_fixed_type(&self) -> &FixedType {
        &self.fixed_type
    }

    fn set_content(&self, update: Vec<f64>) {
        *self.pose.borrow_mut() = [update[0], update[1], update[2], update[3], update[4], update[5], update[6]];
    }
}

impl Variable<'_> for VehicleVariable2D {
    fn get_id(&self) -> usize {
        self.id
    }

    fn get_type(&self) -> VariableType {
        VariableType::Vehicle2D
    }

    fn get_content(&self) -> Vec<f64> {
        (*self.pose.borrow_mut()).to_vec()
    }


    fn get_fixed_type(&self) -> &FixedType {
        &self.fixed_type
    }

    fn set_content(&self, update: Vec<f64>) {
        *self.pose.borrow_mut() = [update[0], update[1], update[2]];
    }
}
impl Variable<'_> for LandmarkVariable3D {
    fn get_id(&self) -> usize {
        self.id
    }

    fn get_type(&self) -> VariableType {
        VariableType::Landmark3D
    }

    fn get_content(&self) -> Vec<f64> {
        (*self.pose.borrow_mut()).to_vec()
    }


    fn get_fixed_type(&self) -> &FixedType {
        &self.fixed_type
    }

    fn set_content(&self, update: Vec<f64>) {
        *self.pose.borrow_mut() = [update[0], update[1], update[2]];
    }
}


impl Variable<'_> for LandmarkVariable2D {
    fn get_id(&self) -> usize {
        self.id
    }

    fn get_type(&self) -> VariableType {
        VariableType::Landmark2D
    }

    fn get_content(&self) -> Vec<f64> {
        (*self.position.borrow_mut()).to_vec()
    }

    fn get_fixed_type(&self) -> &FixedType {
        &self.fixed_type
    }

    fn set_content(&self, update: Vec<f64>) {
        *self.position.borrow_mut() = [update[0], update[1]];
>>>>>>> 7462fd7d
    }
}<|MERGE_RESOLUTION|>--- conflicted
+++ resolved
@@ -49,52 +49,18 @@
     pub fixed_type: FixedType,
 }
 
-use std::cell::RefCell;
-use std::rc::Rc;
-
-#[derive(Debug, Eq, PartialEq)]
-pub enum FixedType {
-    Fixed,
-    NonFixed(Range<usize>),
+/// Enum representing a supported variable type.
+#[derive(Debug, PartialEq)]
+pub enum Variable {
+    /// Vehicle pose (position and rotation) in 2D.
+    Vehicle2D(VehicleVariable2D),
+    /// Landmark position in 2D.
+    Landmark2D(LandmarkVariable2D),
+    /// Vehicle pose (position and rotation) in 3D.
+    Vehicle3D(VehicleVariable3D),
+    /// Landmark position in 3D.
+    Landmark3D(LandmarkVariable3D),
 }
-
-
-/// Representation of an optimizable vehicle variable.
-#[derive(Debug)]
-pub struct VehicleVariable2D {
-    id: usize,
-    pose: Rc<RefCell<[f64; 3]>>,
-    fixed_type: FixedType,
-}
-
-/// Representation of an optimizable landmark variable.
-#[derive(Debug)]
-pub struct LandmarkVariable2D {
-    id: usize,
-    position: Rc<RefCell<[f64; 2]>>,
-    fixed_type: FixedType,
-}
-
-/// Representation of an optimizable vehicle variable.
-#[derive(Debug)]
-pub struct VehicleVariable3D {
-    id: usize,
-    pose: Rc<RefCell<[f64; 7]>>,
-    fixed_type: FixedType,
-}
-
-/// Representation of an optimizable landmark variable.
-#[derive(Debug)]
-pub struct LandmarkVariable3D {
-    id: usize,
-    pose: Rc<RefCell<[f64; 3]>>,
-    fixed_type: FixedType,
-
-}
-
-
-
-
 impl VehicleVariable2D {
     /// Returns a new variable from a 2D pose, a given ID and whether the variable is fixed.
     pub fn new(id: usize, x: f64, y: f64, phi: f64, fixed_type: FixedType) -> Self {
@@ -139,175 +105,3 @@
         }
     }
 }
-/// Enum representing a supported variable type.
-#[derive(Debug, PartialEq)]
-pub enum Variable {
-    /// Vehicle pose (position and rotation) in 2D.
-    Vehicle2D(VehicleVariable2D),
-    /// Landmark position in 2D.
-    Landmark2D(LandmarkVariable2D),
-    /// Vehicle pose (position and rotation) in 3D.
-    Vehicle3D(VehicleVariable3D),
-    /// Landmark position in 3D.
-<<<<<<< HEAD
-    Landmark3D(LandmarkVariable3D),
-}
-
-impl VehicleVariable2D {
-    /// Returns a new variable from a 2D pose, a given ID and whether the variable is fixed.
-    pub fn new(id: usize, x: f64, y: f64, phi: f64, fixed: bool, optional_range: Option<Range<usize>>) -> Self {
-        VehicleVariable2D {
-            id,
-            pose: Rc::new(RefCell::new([x, y, phi])),
-            fixed_type: if fixed { FixedType::Fixed } else { FixedType::NonFixed(optional_range.unwrap()) }
-        }
-    }
-}
-impl LandmarkVariable2D {
-    /// Returns a new variable from a 2D position, a given ID and whether the variable is fixed.
-    pub fn new(id: usize, x: f64, y: f64, fixed: bool, optional_range: Option<Range<usize>>) -> Self {
-        LandmarkVariable2D {
-            id,
-            position: Rc::new(RefCell::new([x, y])),
-            fixed_type: if fixed { FixedType::Fixed } else { FixedType::NonFixed(optional_range.unwrap()) }
-        }
-    }
-}
-
-impl VehicleVariable3D {
-    /// Returns a new variable from a 3D pose, a given ID and whether the variable is fixed.
-    pub fn new(id: usize, x: f64, y: f64, z: f64, rot_x: f64, rot_y: f64, rot_z: f64, rot_w: f64, fixed: bool, optional_range: Option<Range<usize>>) -> Self {
-        VehicleVariable3D {
-            id,
-            pose: Rc::new(RefCell::new([x, y, z, rot_x, rot_y, rot_z, rot_w])),
-            fixed_type: if fixed { FixedType::Fixed } else { FixedType::NonFixed(optional_range.unwrap()) }
-        }
-    }
-}
-
-impl LandmarkVariable3D {
-    /// Returns a new variable from a 3D position, a given ID and whether the variable is fixed.
-    pub fn new(id: usize, x: f64, y: f64, z: f64, fixed: bool, optional_range: Option<Range<usize>>) -> Self {
-        LandmarkVariable3D {
-            id,
-            pose: Rc::new(RefCell::new([x, y, z])),
-            fixed_type: if fixed { FixedType::Fixed } else { FixedType::NonFixed(optional_range.unwrap()) }
-        }
-=======
-    Landmark3D,
-}
-
-
-/// Trait with expected functions that all variables should implement.
-pub trait Variable<'a>: fmt::Debug {
-    /// The variable's ID. Should not change.
-    fn get_id(&self) -> usize;
-    /// The variable's type. Should not change.
-    fn get_type(&self) -> VariableType;
-    /// The variable's pose or position. May be subject to change, unless the variable is fixed.
-    ///
-    /// Content for 2D vehicle variables: vec![position_x, position_y, rotation]
-    ///
-    /// Content for 2D landmark variables: vec![position_x, position_y]
-    ///
-    /// Content for 3D vehicle variables: vec![position_x, position_y, position_z, rotation_quaternion_x, rotation_quaternion_y, rotation_quaternion_z, rotation_quaternion_w]
-    ///
-    /// Content for 3D landmark variables: vec![position_x, position_y, position_z]
-    fn get_content(&self) -> Vec<f64>;
-    /// Whether the variable is fixed or not. Fixed variables' poses are not subject to change whereas non fixed variables allow for an index range in H and b
-    fn get_fixed_type(&self) -> &FixedType;
-    /// Sets a new variable pose.
-    fn set_content(&self, update: Vec<f64>);
-}
-
-
-impl Variable<'_> for VehicleVariable3D {
-    fn get_id(&self) -> usize {
-        self.id
-    }
-
-    fn get_type(&self) -> VariableType {
-        VariableType::Vehicle3D
-    }
-
-    fn get_content(&self) -> Vec<f64> {
-        (*self.pose.borrow_mut()).to_vec()
-    }
-
-    fn get_fixed_type(&self) -> &FixedType {
-        &self.fixed_type
-    }
-
-    fn set_content(&self, update: Vec<f64>) {
-        *self.pose.borrow_mut() = [update[0], update[1], update[2], update[3], update[4], update[5], update[6]];
-    }
-}
-
-impl Variable<'_> for VehicleVariable2D {
-    fn get_id(&self) -> usize {
-        self.id
-    }
-
-    fn get_type(&self) -> VariableType {
-        VariableType::Vehicle2D
-    }
-
-    fn get_content(&self) -> Vec<f64> {
-        (*self.pose.borrow_mut()).to_vec()
-    }
-
-
-    fn get_fixed_type(&self) -> &FixedType {
-        &self.fixed_type
-    }
-
-    fn set_content(&self, update: Vec<f64>) {
-        *self.pose.borrow_mut() = [update[0], update[1], update[2]];
-    }
-}
-impl Variable<'_> for LandmarkVariable3D {
-    fn get_id(&self) -> usize {
-        self.id
-    }
-
-    fn get_type(&self) -> VariableType {
-        VariableType::Landmark3D
-    }
-
-    fn get_content(&self) -> Vec<f64> {
-        (*self.pose.borrow_mut()).to_vec()
-    }
-
-
-    fn get_fixed_type(&self) -> &FixedType {
-        &self.fixed_type
-    }
-
-    fn set_content(&self, update: Vec<f64>) {
-        *self.pose.borrow_mut() = [update[0], update[1], update[2]];
-    }
-}
-
-
-impl Variable<'_> for LandmarkVariable2D {
-    fn get_id(&self) -> usize {
-        self.id
-    }
-
-    fn get_type(&self) -> VariableType {
-        VariableType::Landmark2D
-    }
-
-    fn get_content(&self) -> Vec<f64> {
-        (*self.position.borrow_mut()).to_vec()
-    }
-
-    fn get_fixed_type(&self) -> &FixedType {
-        &self.fixed_type
-    }
-
-    fn set_content(&self, update: Vec<f64>) {
-        *self.position.borrow_mut() = [update[0], update[1]];
->>>>>>> 7462fd7d
-    }
-}